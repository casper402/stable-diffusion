import torch
import torch.nn as nn
import torch.nn.functional as F

class ResBlock(nn.Module):
    def __init__(self, in_channels, out_channels=None):
        super().__init__()
        if out_channels is None:
            out_channels = in_channels

        # Two 3x3 conv layers
        self.conv1 = nn.Conv2d(in_channels, out_channels, kernel_size=3, padding=1)
        self.norm1 = nn.GroupNorm(8, out_channels)
        self.conv2 = nn.Conv2d(out_channels, out_channels, kernel_size=3, padding=1)
        self.norm2 = nn.GroupNorm(8, out_channels)

    def forward(self, x):
        x = self.norm1(self.conv1(x))
        x = F.silu(x)
        x = self.norm2(self.conv2(x))
        return F.silu(x)

class DownBlock(nn.Module):
    def __init__(self, in_channels, out_channels):
        super().__init__()
        self.res = ResBlock(in_channels, out_channels)
        self.down = nn.Conv2d(out_channels, out_channels, kernel_size=4, stride=2, padding=1)

    def forward(self, x):
        x = self.res(x)
        x = self.down(x)  # (B, out_channels, H/2, W/2)
        return x

class UpBlock(nn.Module):
    def __init__(self, in_channels, out_channels):
        super().__init__()
        self.res = ResBlock(in_channels, out_channels)
        self.up = nn.ConvTranspose2d(out_channels, out_channels, kernel_size=4, stride=2, padding=1)

    def forward(self, x):
        x = self.res(x)
        x = self.up(x)  # (B, out_channels, 2H, 2W)
        return x

class Encoder(nn.Module):
    def __init__(self, in_channels=1, base_channels=32, latent_channels=4):
        super().__init__()
        self.conv_in = nn.Conv2d(in_channels, base_channels, kernel_size=3, padding=1)

        self.down1 = DownBlock(base_channels, base_channels * 2)   
        self.down2 = DownBlock(base_channels * 2, base_channels * 4) 
        self.down3 = DownBlock(base_channels * 4, base_channels * 8) 

        # Final 1x1 conv to produce 2*latent_channels => [mu, logvar]
        self.conv_out = nn.Conv2d(base_channels * 8, latent_channels * 2, kernel_size=1)

    def forward(self, x):
        x = self.conv_in(x) 
        x = self.down1(x)
        x = self.down2(x)
        x = self.down3(x)

        out = self.conv_out(x)
        mu, logvar = torch.chunk(out, 2, dim=1)
        return mu, logvar

class Decoder(nn.Module):
    def __init__(self, out_channels=1, base_channels=32, latent_channels=4):
        super().__init__()
        self.conv_in = nn.Conv2d(latent_channels, base_channels * 8, kernel_size=3, padding=1)

        # 3 up blocks: mirror the 3 downs
        self.up1 = UpBlock(base_channels * 8, base_channels * 4)
        self.up2 = UpBlock(base_channels * 4, base_channels * 2)
        self.up3 = UpBlock(base_channels * 2, base_channels)
        # Final conv to get single grayscale channel
        self.conv_out = nn.Conv2d(base_channels, out_channels, kernel_size=3, padding=1)

    def forward(self, z):
        x = self.conv_in(z)
        x = self.up1(x)
        x = self.up2(x)
        x = self.up3(x)
        x = self.conv_out(x)
        return torch.tanh(x)

<<<<<<< HEAD
# -------------------------------------------------
# Full VAE
# -------------------------------------------------
=======
>>>>>>> 34f7de67
class VAE(nn.Module):
    def __init__(self, in_channels=1, out_channels=1, base_channels=64, latent_channels=4):
        super().__init__()
        self.encoder = Encoder(in_channels, base_channels, latent_channels)
        self.decoder = Decoder(out_channels, base_channels, latent_channels)

    def encode(self, x):
        mu, logvar = self.encoder(x)
        return mu, logvar

    def reparameterize(self, mu, logvar):
        std = torch.exp(0.5 * logvar)
        eps = torch.randn_like(std)
        return mu + eps * std

    def decode(self, z):
        return self.decoder(z)

    def forward(self, x):
        mu, logvar = self.encode(x)
        z = self.reparameterize(mu, logvar)
        recon = self.decode(z)
        return z, mu, logvar, recon<|MERGE_RESOLUTION|>--- conflicted
+++ resolved
@@ -84,12 +84,6 @@
         x = self.conv_out(x)
         return torch.tanh(x)
 
-<<<<<<< HEAD
-# -------------------------------------------------
-# Full VAE
-# -------------------------------------------------
-=======
->>>>>>> 34f7de67
 class VAE(nn.Module):
     def __init__(self, in_channels=1, out_channels=1, base_channels=64, latent_channels=4):
         super().__init__()
