--- conflicted
+++ resolved
@@ -36,11 +36,7 @@
 load_unet_path = os.path.join(load_dir, "unet_joint.pth")
 
 # Save prediction / model directories
-<<<<<<< HEAD
 save_dir = "controlnet_v2"
-=======
-save_dir = "unet_warmup"
->>>>>>> f34a8ec6
 os.makedirs(save_dir, exist_ok=True)
 vae_predict_dir = os.path.join(save_dir, "vae_predictions")
 unet_predict_dir = os.path.join(save_dir, "unet_predictions")
@@ -57,7 +53,6 @@
 manifest_path = "../manifest-cbct.csv" # with CBCT
 # manifest_path = "../data_quick_loop/manifest.csv" # Local config
 
-<<<<<<< HEAD
 # vae = load_vae(load_vae_path, trainable=False)
 
 # train_loader, val_loader, test_loader = get_dataloaders(manifest_path, batch_size=batch_size, num_workers=num_workers, dataset_class=CTDatasetNPY, train_size=train_size, val_size=val_size, test_size=test_size, augmentation=augmentation)
@@ -107,49 +102,6 @@
 # )
 
 train_loader, val_loader, test_loader = get_dataloaders(manifest_path, batch_size=batch_size, num_workers=num_workers, dataset_class=PairedCTCBCTDatasetNPY, train_size=train_size, val_size=val_size, test_size=test_size, augmentation=augmentation)
-=======
-# --- VAE ---
-# train_loader, val_loader, test_loader = get_dataloaders(manifest_path, batch_size=batch_size, num_workers=num_workers, dataset_class=CTDatasetNPY, train_size=train_size, val_size=val_size, test_size=test_size, augmentation=augmentation)
-# vae = load_vae(load_vae_path, trainable=True)
-# train_vae(
-#     vae=vae, 
-#     train_loader=train_loader, 
-#     val_loader=val_loader, 
-#     epochs=epochs, 
-#     early_stopping=early_stopping, 
-#     patience=patience, 
-#     save_path=vae_save_path, 
-#     predict_dir=vae_predict_dir,
-#     perceptual_weight=0.05,
-#     ssim_weight=1,
-#     mse_weight=1.0,
-#     kl_weight=0.000001,
-#     l1_weight=0,
-#     learning_rate=5.0e-5
-# )
-
-# --- UNET ---
-train_loader, val_loader, test_loader = get_dataloaders(manifest_path, batch_size=batch_size, num_workers=num_workers, dataset_class=CTDatasetNPY, train_size=train_size, val_size=val_size, test_size=test_size, augmentation=augmentation)
-vae = load_vae(load_vae_path, trainable=False)
-unet = load_unet(trainable=True, base_channels=base_channels, dropout_rate=dropout_rate)
-train_unet(unet=unet, 
-           vae=vae, 
-           train_loader=train_loader, 
-           val_loader=val_loader,
-           test_loader=test_loader, 
-           epochs=epochs, 
-           early_stopping=early_stopping, 
-           patience=patience, 
-           save_path=unet_save_path, 
-           predict_dir=unet_predict_dir,
-           epochs_between_prediction=epochs_between_prediction,
-           learning_rate=learning_rate,
-           warmup_lr=warmup_lr,
-           warmup_epochs=warmup_epochs
-)
-
-# train_loader, val_loader, test_loader = get_dataloaders(manifest_path, batch_size=batch_size, num_workers=num_workers, dataset_class=PairedCTCBCTDatasetNPY, train_size=train_size, val_size=val_size, test_size=test_size, augmentation=augmentation)
->>>>>>> f34a8ec6
 
 # unet = load_cond_unet(trainable=True, base_channels=base_channels, dropout_rate=dropout_rate)
 # train_cond_unet(
